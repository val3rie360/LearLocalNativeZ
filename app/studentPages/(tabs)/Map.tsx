import { Ionicons, MaterialIcons } from "@expo/vector-icons";
import React, { useCallback, useEffect, useState } from "react";
import {
  ActivityIndicator,
  Alert,
  Image,
  Linking,
  Platform,
  Text,
  TextInput,
  TouchableOpacity,
  View,
} from "react-native";
import { SafeAreaView } from "react-native-safe-area-context";
import { useRouter, useLocalSearchParams } from "expo-router";
import MapView, { Marker } from "../../../components/PlatformMap";
import { getAllOpportunitiesWithLocations } from "../../../services/firestoreService";

interface Opportunity {
  id: string;
  title: string;
  category: string;
  collectionType: string;
  location: {
    latitude: number;
    longitude: number;
  };
  address?: string;
  description?: string;
  // Study Spot specific
  availability?: string;
  availabilityHours?: string;
  // Event/Workshop specific
  startDate?: string;
  endDate?: string;
  // Organization info
  organizationId: string;
  organizationName: string;
  organizationVerified: boolean;
}

type MapItem = Opportunity;

const Map = () => {
  const router = useRouter();
  const { centerLat, centerLng, opportunityId } = useLocalSearchParams<{
    centerLat?: string;
    centerLng?: string;
    opportunityId?: string;
  }>();
  const [opportunities, setOpportunities] = useState<Opportunity[]>([]);
  const [selectedItem, setSelectedItem] = useState<MapItem | null>(null);
  const [loading, setLoading] = useState(true);
  const [searchQuery, setSearchQuery] = useState("");
  const [showFilter, setShowFilter] = useState<
    "all" | "studySpots" | "workshops" | "events"
  >("all");

  // Get organization name with fallbacks
  const getOrganizationName = (opp: any): string =>
    opp?.organizationProfile?.name ??
    opp?.organizationName ??
    opp?.organization?.name ??
    "Organization";

  const loadMapData = useCallback(async () => {
    try {
      setLoading(true);
      const opps = await getAllOpportunitiesWithLocations();
      setOpportunities(opps);
      console.log("📍 Map loaded:", opps.length, "opportunities");
<<<<<<< HEAD

=======
      
      // Debug: Log study spot data specifically
      const studySpots = opps.filter(opp => opp.category === "Study Spot");
      console.log("📚 Study Spots loaded:", studySpots.length);
      studySpots.forEach((spot, index) => {
        console.log(`Study Spot ${index + 1}:`, {
          id: spot.id,
          title: spot.title,
          availability: (spot as any).availability,
          availabilityHours: (spot as any).availabilityHours,
          openTime: (spot as any).openTime,
          closeTime: (spot as any).closeTime,
          availabilityType: (spot as any).availabilityType,
        });
      });
      
>>>>>>> 1dcabe4a
      // If navigated from opportunity details, center on specific opportunity
      if (centerLat && centerLng && opportunityId) {
        const targetOpp = opps.find((opp) => opp.id === opportunityId);
        if (targetOpp) {
          setSelectedItem(targetOpp);
        }
      }
    } catch (error) {
      console.error("Error loading map data:", error);
    } finally {
      setLoading(false);
    }
  }, [centerLat, centerLng, opportunityId]);

  useEffect(() => {
    loadMapData();
  }, [loadMapData]);

  // Filter by search query
  const filteredOpportunities = opportunities.filter(
    (opp) =>
      opp.title.toLowerCase().includes(searchQuery.toLowerCase()) ||
      opp.address?.toLowerCase().includes(searchQuery.toLowerCase()) ||
      getOrganizationName(opp)
        .toLowerCase()
        .includes(searchQuery.toLowerCase()) ||
      opp.category.toLowerCase().includes(searchQuery.toLowerCase())
  );

  // Apply category filter
  const displayedOpportunities = filteredOpportunities.filter((opp) => {
    if (showFilter === "all") return true;
    if (showFilter === "studySpots") return opp.category === "Study Spot";
    if (showFilter === "workshops")
      return opp.category === "Workshop / Seminar";
    if (showFilter === "events") return opp.category === "Competition / Event";
    return false;
  });

  const openDirections = useCallback(
    (latitude: number, longitude: number, label: string) => {
      const scheme = Platform.select({
        ios: "maps:",
        android: "geo:",
        default: "https://maps.google.com/",
      });

      const latLng = `${latitude},${longitude}`;
      const url = Platform.select({
        ios: `${scheme}?q=${label}&ll=${latLng}`,
        android: `${scheme}${latLng}?q=${label}`,
        default: `${scheme}?q=${label}@${latLng}`,
      });

      Linking.canOpenURL(url!).then((supported) => {
        if (supported) {
          Linking.openURL(url!);
        } else {
          Alert.alert("Error", "Unable to open maps application");
        }
      });
    },
    []
  );

  const navigateToMapLocation = useCallback((opportunity: Opportunity) => {
    // Store the opportunity data to show on map
    setSelectedItem(opportunity);
    // You could also use router params if needed
    // router.push(`/studentPages/(tabs)/Map?lat=${opportunity.location.latitude}&lng=${opportunity.location.longitude}`);
  }, []);

  return (
    <SafeAreaView className="flex-1 bg-[#4B1EB4]" edges={["top"]}>
      {/* Top Row: Search Bar with icons */}
      <View className="flex-row items-center px-3 pt-4 pb-2">
        {/* Back Arrow */}
        <TouchableOpacity>
          <Ionicons name="arrow-back" size={28} color="#fff" />
        </TouchableOpacity>
        {/* Search Bar */}
        <View className="flex-row items-center bg-white rounded-full shadow h-12 flex-1 mx-2">
          <Ionicons
            name="search-outline"
            size={22}
            color="#18181B"
            className="ml-4"
          />
          <TextInput
            className="ml-2 flex-1 font-karla text-[15px] text-[#605E8F]"
            placeholder="Search locations..."
            placeholderTextColor="#605E8F"
            value={searchQuery}
            onChangeText={setSearchQuery}
          />
          {searchQuery.length > 0 && (
            <TouchableOpacity onPress={() => setSearchQuery("")}>
              <Ionicons
                name="close"
                size={22}
                color="#A1A1AA"
                className="mr-2"
              />
            </TouchableOpacity>
          )}
        </View>
        <TouchableOpacity onPress={loadMapData}>
          <Ionicons
            name="refresh-outline"
            size={22}
            color="#ffffffff"
            className="mr-4"
          />
        </TouchableOpacity>
      </View>

      {/* Filter Tabs */}
      <View className="px-3 pb-2">
        <View className="flex-row gap-2 flex-wrap">
          <TouchableOpacity
            onPress={() => setShowFilter("all")}
            className={`px-3 py-2 rounded-full ${
              showFilter === "all" ? "bg-white" : "bg-[#5B2DD1]"
            }`}
          >
            <Text
              className={`font-karla-bold text-[12px] ${
                showFilter === "all" ? "text-[#4B1EB4]" : "text-white"
              }`}
            >
              All ({opportunities.length})
            </Text>
          </TouchableOpacity>
          <TouchableOpacity
            onPress={() => setShowFilter("studySpots")}
            className={`px-3 py-2 rounded-full ${
              showFilter === "studySpots" ? "bg-white" : "bg-[#5B2DD1]"
            }`}
          >
            <Text
              className={`font-karla-bold text-[12px] ${
                showFilter === "studySpots" ? "text-[#4B1EB4]" : "text-white"
              }`}
            >
              Study (
              {opportunities.filter((o) => o.category === "Study Spot").length})
            </Text>
          </TouchableOpacity>
          <TouchableOpacity
            onPress={() => setShowFilter("workshops")}
            className={`px-3 py-2 rounded-full ${
              showFilter === "workshops" ? "bg-white" : "bg-[#5B2DD1]"
            }`}
          >
            <Text
              className={`font-karla-bold text-[12px] ${
                showFilter === "workshops" ? "text-[#4B1EB4]" : "text-white"
              }`}
            >
              Workshops (
              {
                opportunities.filter((o) => o.category === "Workshop / Seminar")
                  .length
              }
              )
            </Text>
          </TouchableOpacity>
          <TouchableOpacity
            onPress={() => setShowFilter("events")}
            className={`px-3 py-2 rounded-full ${
              showFilter === "events" ? "bg-white" : "bg-[#5B2DD1]"
            }`}
          >
            <Text
              className={`font-karla-bold text-[12px] ${
                showFilter === "events" ? "text-[#4B1EB4]" : "text-white"
              }`}
            >
              Events (
              {
                opportunities.filter(
                  (o) => o.category === "Competition / Event"
                ).length
              }
              )
            </Text>
          </TouchableOpacity>
        </View>
      </View>

      {/* Map */}
      <View className="flex-1 mt-2 overflow-hidden">
        {loading ? (
          <View className="flex-1 items-center justify-center bg-gray-100">
            <ActivityIndicator size="large" color="#4B1EB4" />
            <Text className="mt-2 text-gray-600 font-karla">
              Loading map data...
            </Text>
          </View>
        ) : (
          <MapView
            style={{ flex: 1 }}
            initialRegion={{
              latitude: centerLat
                ? parseFloat(centerLat)
                : selectedItem?.location?.latitude || 9.3077,
              longitude: centerLng
                ? parseFloat(centerLng)
                : selectedItem?.location?.longitude || 123.3054,
              latitudeDelta:
                (centerLat && centerLng) || selectedItem ? 0.01 : 0.1,
              longitudeDelta:
                (centerLat && centerLng) || selectedItem ? 0.01 : 0.1,
            }}
            region={
              centerLat && centerLng
                ? {
                    latitude: parseFloat(centerLat),
                    longitude: parseFloat(centerLng),
                    latitudeDelta: 0.01,
                    longitudeDelta: 0.01,
                  }
                : selectedItem
                ? {
                    latitude: selectedItem.location.latitude,
                    longitude: selectedItem.location.longitude,
                    latitudeDelta: 0.01,
                    longitudeDelta: 0.01,
                  }
                : undefined
            }
          >
            {/* Opportunity Markers - Different colors per category */}
            {displayedOpportunities.map((opp) => {
              // Determine pin color based on category
              const getPinColor = () => {
                switch (opp.category) {
                  case "Study Spot":
                    return "#10B981"; // Green
                  case "Workshop / Seminar":
                    return "#3B82F6"; // Blue
                  case "Competition / Event":
                    return "#F97316"; // Orange
                  default:
                    return "#6B7280"; // Gray fallback
                }
              };

              return (
                <Marker
                  key={`opp-${opp.id}-${opp.category}`}
                  coordinate={{
                    latitude: opp.location.latitude,
                    longitude: opp.location.longitude,
                  }}
                  title={opp.title}
                  description={opp.address || opp.category}
                  pinColor={getPinColor()}
                  onPress={() => setSelectedItem(opp)}
                />
              );
            })}
          </MapView>
        )}
      </View>

      {/* Info Card - Shows when item is selected */}
      {selectedItem && (
        <View className="absolute bottom-0 rounded-t-2xl left-0 right-0">
          <View className="bg-white shadow-lg p-4">
            {/* Close button */}
            <TouchableOpacity
              onPress={() => setSelectedItem(null)}
              className="absolute top-2 right-2 z-10 bg-gray-100 rounded-full p-2"
            >
              <Ionicons name="close" size={20} color="#18181B" />
            </TouchableOpacity>

            {/* Display for Opportunities */}
<<<<<<< HEAD
            {"category" in selectedItem
              ? /* Display for All Opportunities (Study Spots, Workshops, Events, Scholarships, Resources) */
                (() => {
                  const opp = selectedItem as Opportunity;

                  // Dynamic styling based on category
                  const getCategoryStyle = () => {
                    switch (opp.category) {
                      case "Study Spot":
                        return {
                          bg: "#D1FAE5",
                          color: "#10B981",
                          icon: "book" as const,
                          iconOutline: "book-outline" as const,
                        };
                      case "Workshop / Seminar":
                        return {
                          bg: "#DBEAFE",
                          color: "#3B82F6",
                          icon: "school" as const,
                          iconOutline: "school-outline" as const,
                        };
                      case "Competition / Event":
                        return {
                          bg: "#FED7AA",
                          color: "#F97316",
                          icon: "calendar" as const,
                          iconOutline: "calendar-outline" as const,
                        };
                      default:
                        return {
                          bg: "#F3F4F6",
                          color: "#6B7280",
                          icon: "information-circle" as const,
                          iconOutline: "information-circle-outline" as const,
                        };
                    }
                  };
                  const style = getCategoryStyle();

                  return (
                    <>
                      {/* Icon */}
                      <View
                        className="w-full h-32 rounded-xl mb-3 items-center justify-center"
                        style={{ backgroundColor: style.bg }}
                      >
                        <Ionicons
                          name={style.icon}
                          size={48}
                          color={style.color}
                        />
=======
            {"category" in selectedItem ? (
              /* Display for All Opportunities (Study Spots, Workshops, Events, Scholarships, Resources) */
              (() => {
                const opp = selectedItem as Opportunity;
                
                // Debug: Log the opportunity data to see what's available
                console.log("🗺️ Map Details - Opportunity Data:", {
                  id: opp.id,
                  title: opp.title,
                  category: opp.category,
                  availability: (opp as any).availability,
                  availabilityHours: (opp as any).availabilityHours,
                  openTime: (opp as any).openTime,
                  closeTime: (opp as any).closeTime,
                  availabilityType: (opp as any).availabilityType,
                });
                
                // Dynamic styling based on category
                const getCategoryStyle = () => {
                  switch (opp.category) {
                    case "Study Spot":
                      return { bg: "#D1FAE5", color: "#10B981", icon: "book" as const, iconOutline: "book-outline" as const };
                    case "Workshop / Seminar":
                      return { bg: "#DBEAFE", color: "#3B82F6", icon: "school" as const, iconOutline: "school-outline" as const };
                    case "Competition / Event":
                      return { bg: "#FED7AA", color: "#F97316", icon: "calendar" as const, iconOutline: "calendar-outline" as const };
                    default:
                      return { bg: "#F3F4F6", color: "#6B7280", icon: "information-circle" as const, iconOutline: "information-circle-outline" as const };
                  }
                };
                const style = getCategoryStyle();

                return (
                  <>
                    {/* Icon */}
                    <View className="w-full h-32 rounded-xl mb-3 items-center justify-center" style={{ backgroundColor: style.bg }}>
                      <Ionicons name={style.icon} size={48} color={style.color} />
                    </View>

                    {/* Title */}
                    <Text className="font-karla-bold text-[18px] text-[#18181B] mb-2">
                      {opp.title}
                    </Text>

                    {/* Category Badge */}
                    <View className="flex-row items-center mb-3">
                      <View className="rounded-full px-3 py-1 flex-row items-center" style={{ backgroundColor: style.bg }}>
                        <Ionicons name={style.iconOutline} size={16} color={style.color} />
                        <Text className="text-[12px] font-karla-bold ml-1" style={{ color: style.color }}>
                          {opp.category}
                        </Text>
>>>>>>> 1dcabe4a
                      </View>

                      {/* Title */}
                      <Text className="font-karla-bold text-[18px] text-[#18181B] mb-2">
                        {opp.title}
                      </Text>

                      {/* Category Badge */}
                      <View className="flex-row items-center mb-3">
                        <View
                          className="rounded-full px-3 py-1 flex-row items-center"
                          style={{ backgroundColor: style.bg }}
                        >
                          <Ionicons
                            name={style.iconOutline}
                            size={16}
                            color={style.color}
                          />
                          <Text
                            className="text-[12px] font-karla-bold ml-1"
                            style={{ color: style.color }}
                          >
                            {opp.category}
                          </Text>
                        </View>
                        {opp.organizationVerified && (
                          <View className="bg-[#DBEAFE] rounded-full px-3 py-1 flex-row items-center ml-2">
                            <Ionicons
                              name="checkmark-circle"
                              size={14}
                              color="#1D4ED8"
                            />
                            <Text className="text-[#1D4ED8] text-[11px] font-karla-bold ml-1">
                              Verified
                            </Text>
                          </View>
                        )}
                      </View>
<<<<<<< HEAD

                      {/* Address */}
                      {opp.address && (
                        <View className="flex-row items-start mb-3">
                          <MaterialIcons
                            name="location-on"
                            size={18}
                            color={style.color}
                          />
                          <Text className="ml-2 flex-1 text-[#18181B] text-[13px] font-karla">
                            {opp.address}
                          </Text>
                        </View>
                      )}

                      {/* Availability - For Study Spots */}
                      {opp.availability && (
                        <View
                          className="rounded-xl p-3 mb-3"
                          style={{ backgroundColor: style.bg }}
                        >
                          <View className="flex-row items-center mb-1">
                            <Ionicons
                              name="time"
                              size={18}
                              color={style.color}
                            />
                            <Text
                              className="ml-2 font-karla-bold text-[14px]"
                              style={{ color: style.color }}
                            >
                              Availability
                            </Text>
                          </View>
                          <Text className="ml-7 text-[#18181B] text-[13px] font-karla">
                            {opp.availability}
=======
                    )}

                    {/* Hours/Availability - For all location types */}
                    {((opp as any).availability || (opp as any).availabilityHours || (opp as any).openTime || (opp as any).closeTime || (opp as any).workshopStarts || (opp as any).workshopEnds || (opp as any).startDate || (opp as any).endDate) && (
                      <View className="rounded-xl p-3 mb-3" style={{ backgroundColor: style.bg }}>
                        <View className="flex-row items-center mb-1">
                          <Ionicons name="time" size={18} color={style.color} />
                          <Text className="ml-2 font-karla-bold text-[14px]" style={{ color: style.color }}>
                            {opp.category === "Study Spot" ? "Availability" : 
                             opp.category === "Workshop / Seminar" ? "Workshop Hours" : 
                             "Event Hours"}
                          </Text>
                        </View>
                        
                        {/* Study Spot Hours */}
                        {opp.category === "Study Spot" && (
                          <>
                            {(opp as any).availability && (
                              <Text className="ml-7 text-[#18181B] text-[13px] font-karla">
                                {(opp as any).availability}
                              </Text>
                            )}
                            {((opp as any).openTime && (opp as any).closeTime) && (
                              <Text className="ml-7 text-[#18181B] text-[13px] font-karla-bold mt-1">
                                Operating Hours: {(opp as any).openTime} - {(opp as any).closeTime}
                              </Text>
                            )}
                            {(opp as any).availabilityHours && !(opp as any).openTime && (
                              <Text className="ml-7 text-[#18181B] text-[13px] font-karla-bold mt-1">
                                Hours: {(opp as any).availabilityHours}
                              </Text>
                            )}
                            {(opp as any).availabilityType && (
                              <Text className="ml-7 text-[#18181B] text-[13px] font-karla mt-1">
                                Available: {(opp as any).availabilityType}
                              </Text>
                            )}
                          </>
                        )}
                        
                        {/* Workshop Hours */}
                        {opp.category === "Workshop / Seminar" && ((opp as any).workshopStarts || (opp as any).workshopEnds) && (
                          <Text className="ml-7 text-[#18181B] text-[13px] font-karla">
                            {(opp as any).workshopStarts && (opp as any).workshopEnds ? 
                              `${(opp as any).workshopStarts} - ${(opp as any).workshopEnds}` : 
                              (opp as any).workshopStarts || (opp as any).workshopEnds}
                          </Text>
                        )}
                        
                        {/* Event Hours */}
                        {opp.category === "Competition / Event" && ((opp as any).startDate || (opp as any).endDate) && (
                          <Text className="ml-7 text-[#18181B] text-[13px] font-karla">
                            {(opp as any).startDate && (opp as any).endDate ? 
                              `${(opp as any).startDate} - ${(opp as any).endDate}` : 
                              (opp as any).startDate || (opp as any).endDate}
>>>>>>> 1dcabe4a
                          </Text>
                          {opp.availabilityHours && (
                            <Text className="ml-7 text-[#18181B] text-[13px] font-karla-bold mt-1">
                              Hours: {opp.availabilityHours}
                            </Text>
                          )}
                        </View>
                      )}

                      {/* Map Preview - For Study Spots */}
                      {opp.category === "Study Spot" && (
                        <TouchableOpacity
                          className="rounded-xl overflow-hidden mb-3"
                          onPress={() => navigateToMapLocation(opp)}
                          activeOpacity={0.8}
                        >
                          <View className="h-24 bg-gray-100">
                            <MapView
                              style={{ flex: 1 }}
                              region={{
                                latitude: opp.location.latitude,
                                longitude: opp.location.longitude,
                                latitudeDelta: 0.01,
                                longitudeDelta: 0.01,
                              }}
                              scrollEnabled={false}
                              zoomEnabled={false}
                              pitchEnabled={false}
                              rotateEnabled={false}
                              moveOnMarkerPress={false}
                            >
                              <Marker
                                coordinate={{
                                  latitude: opp.location.latitude,
                                  longitude: opp.location.longitude,
                                }}
                                pinColor="#10B981"
                              />
                            </MapView>
                          </View>
                          <View className="bg-[#D1FAE5] px-3 py-2 flex-row items-center justify-between">
                            <View className="flex-row items-center">
                              <Ionicons name="map" size={16} color="#10B981" />
                              <Text className="ml-2 text-[#10B981] text-[12px] font-karla-bold">
                                View on Map
                              </Text>
                            </View>
                            <Ionicons
                              name="chevron-forward"
                              size={16}
                              color="#10B981"
                            />
                          </View>
                        </TouchableOpacity>
                      )}

                      {/* Date Range - For Workshops/Events */}
                      {(opp.startDate || opp.endDate) && (
                        <View
                          className="rounded-xl p-3 mb-3"
                          style={{ backgroundColor: style.bg }}
                        >
                          <View className="flex-row items-center mb-1">
                            <Ionicons
                              name="calendar"
                              size={18}
                              color={style.color}
                            />
                            <Text
                              className="ml-2 font-karla-bold text-[14px]"
                              style={{ color: style.color }}
                            >
                              Event Schedule
                            </Text>
                          </View>
                          {opp.startDate && (
                            <Text className="ml-7 text-[#18181B] text-[13px] font-karla">
                              Start: {opp.startDate}
                            </Text>
                          )}
                          {opp.endDate && (
                            <Text className="ml-7 text-[#18181B] text-[13px] font-karla">
                              End: {opp.endDate}
                            </Text>
                          )}
                        </View>
                      )}

<<<<<<< HEAD
                      {/* Organization Info */}
                      <View className="flex-row items-center mb-3">
                        <Ionicons
                          name="business-outline"
                          size={16}
                          color="#6B7280"
                        />
                        <Text className="ml-2 text-[#6B7280] text-[13px] font-karla">
                          By{" "}
                          {opp?.organizationProfile?.name ??
                            opp?.organizationName ??
                            opp?.organization?.name ??
                            "Organization"}
                        </Text>
                      </View>
=======
                    {/* Organization Info */}
                    <View className="flex-row items-center mb-3">
                      <Ionicons name="business-outline" size={16} color="#6B7280" />
                      <Text className="ml-2 text-[#6B7280] text-[13px] font-karla">
                        By {getOrganizationName(opp)}
                      </Text>
                    </View>
>>>>>>> 1dcabe4a

                      {/* Description */}
                      {opp.description && (
                        <Text className="text-[#6B7280] text-[13px] font-karla mb-3">
                          {opp.description}
                        </Text>
                      )}
                    </>
                  );
                })()
              : null}

            {/* Action Buttons */}
            <View className="flex-row gap-2">
              <TouchableOpacity
                className="flex-1 bg-[#4B1EB4] rounded-full py-3 flex-row items-center justify-center"
                onPress={() => {
                  const lat = selectedItem.location.latitude;
                  const lng = selectedItem.location.longitude;
                  const label = selectedItem.title;
                  openDirections(lat, lng, label);
                }}
              >
                <Ionicons
                  name="navigate"
                  size={20}
                  color="#fff"
                  className="mr-2"
                />
                <Text className="text-white font-karla-bold text-[15px]">
                  Directions
                </Text>
              </TouchableOpacity>
              <TouchableOpacity
                className="flex-1 bg-[#E5E0FF] rounded-full py-3 flex-row items-center justify-center"
                onPress={() => {
                  Alert.alert(
                    selectedItem.title,
                    selectedItem.description ||
                      "No additional details available",
                    [{ text: "OK" }]
                  );
                }}
              >
                <Ionicons
                  name="information-circle"
                  size={20}
                  color="#4B1EB4"
                  className="mr-2"
                />
                <Text className="text-[#4B1EB4] font-karla-bold text-[15px]">
                  Details
                </Text>
              </TouchableOpacity>
            </View>
          </View>
        </View>
      )}

      {/* Stats Info - Show when no item is selected */}
      {!selectedItem && !loading && (
        <View className="absolute bottom-4 left-4 right-4">
          <View className="bg-white rounded-xl shadow-lg p-4">
            <View className="flex-row items-center justify-between">
              <View className="flex-row items-center">
                <View className="bg-[#4B1EB4] rounded-full p-2">
                  <Ionicons name="map" size={20} color="#fff" />
                </View>
                <View className="ml-3">
                  <Text className="font-karla-bold text-[15px] text-[#18181B]">
                    {opportunities.length} Locations
                  </Text>
                  <Text className="font-karla text-[12px] text-[#6B7280]">
                    Tap a pin to view details
                  </Text>
                </View>
              </View>
            </View>

            {/* Legend */}
            <View className="mt-3 pt-3 border-t border-gray-200">
              <View className="flex-row flex-wrap gap-3">
                <View className="flex-row items-center">
                  <View className="w-3 h-3 rounded-full bg-[#10B981] mr-1.5" />
                  <Text className="font-karla text-[11px] text-[#6B7280]">
                    Study (
                    {
                      opportunities.filter((o) => o.category === "Study Spot")
                        .length
                    }
                    )
                  </Text>
                </View>
                <View className="flex-row items-center">
                  <View className="w-3 h-3 rounded-full bg-[#3B82F6] mr-1.5" />
                  <Text className="font-karla text-[11px] text-[#6B7280]">
                    Workshops (
                    {
                      opportunities.filter(
                        (o) => o.category === "Workshop / Seminar"
                      ).length
                    }
                    )
                  </Text>
                </View>
                <View className="flex-row items-center">
                  <View className="w-3 h-3 rounded-full bg-[#F97316] mr-1.5" />
                  <Text className="font-karla text-[11px] text-[#6B7280]">
                    Events (
                    {
                      opportunities.filter(
                        (o) => o.category === "Competition / Event"
                      ).length
                    }
                    )
                  </Text>
                </View>
              </View>
            </View>
          </View>
        </View>
      )}
    </SafeAreaView>
  );
};

export default Map;<|MERGE_RESOLUTION|>--- conflicted
+++ resolved
@@ -69,9 +69,6 @@
       const opps = await getAllOpportunitiesWithLocations();
       setOpportunities(opps);
       console.log("📍 Map loaded:", opps.length, "opportunities");
-<<<<<<< HEAD
-
-=======
       
       // Debug: Log study spot data specifically
       const studySpots = opps.filter(opp => opp.category === "Study Spot");
@@ -88,7 +85,6 @@
         });
       });
       
->>>>>>> 1dcabe4a
       // If navigated from opportunity details, center on specific opportunity
       if (centerLat && centerLng && opportunityId) {
         const targetOpp = opps.find((opp) => opp.id === opportunityId);
@@ -368,60 +364,6 @@
             </TouchableOpacity>
 
             {/* Display for Opportunities */}
-<<<<<<< HEAD
-            {"category" in selectedItem
-              ? /* Display for All Opportunities (Study Spots, Workshops, Events, Scholarships, Resources) */
-                (() => {
-                  const opp = selectedItem as Opportunity;
-
-                  // Dynamic styling based on category
-                  const getCategoryStyle = () => {
-                    switch (opp.category) {
-                      case "Study Spot":
-                        return {
-                          bg: "#D1FAE5",
-                          color: "#10B981",
-                          icon: "book" as const,
-                          iconOutline: "book-outline" as const,
-                        };
-                      case "Workshop / Seminar":
-                        return {
-                          bg: "#DBEAFE",
-                          color: "#3B82F6",
-                          icon: "school" as const,
-                          iconOutline: "school-outline" as const,
-                        };
-                      case "Competition / Event":
-                        return {
-                          bg: "#FED7AA",
-                          color: "#F97316",
-                          icon: "calendar" as const,
-                          iconOutline: "calendar-outline" as const,
-                        };
-                      default:
-                        return {
-                          bg: "#F3F4F6",
-                          color: "#6B7280",
-                          icon: "information-circle" as const,
-                          iconOutline: "information-circle-outline" as const,
-                        };
-                    }
-                  };
-                  const style = getCategoryStyle();
-
-                  return (
-                    <>
-                      {/* Icon */}
-                      <View
-                        className="w-full h-32 rounded-xl mb-3 items-center justify-center"
-                        style={{ backgroundColor: style.bg }}
-                      >
-                        <Ionicons
-                          name={style.icon}
-                          size={48}
-                          color={style.color}
-                        />
-=======
             {"category" in selectedItem ? (
               /* Display for All Opportunities (Study Spots, Workshops, Events, Scholarships, Resources) */
               (() => {
@@ -454,26 +396,18 @@
                 };
                 const style = getCategoryStyle();
 
-                return (
-                  <>
-                    {/* Icon */}
-                    <View className="w-full h-32 rounded-xl mb-3 items-center justify-center" style={{ backgroundColor: style.bg }}>
-                      <Ionicons name={style.icon} size={48} color={style.color} />
-                    </View>
-
-                    {/* Title */}
-                    <Text className="font-karla-bold text-[18px] text-[#18181B] mb-2">
-                      {opp.title}
-                    </Text>
-
-                    {/* Category Badge */}
-                    <View className="flex-row items-center mb-3">
-                      <View className="rounded-full px-3 py-1 flex-row items-center" style={{ backgroundColor: style.bg }}>
-                        <Ionicons name={style.iconOutline} size={16} color={style.color} />
-                        <Text className="text-[12px] font-karla-bold ml-1" style={{ color: style.color }}>
-                          {opp.category}
-                        </Text>
->>>>>>> 1dcabe4a
+                  return (
+                    <>
+                      {/* Icon */}
+                      <View
+                        className="w-full h-32 rounded-xl mb-3 items-center justify-center"
+                        style={{ backgroundColor: style.bg }}
+                      >
+                        <Ionicons
+                          name={style.icon}
+                          size={48}
+                          color={style.color}
+                        />
                       </View>
 
                       {/* Title */}
@@ -512,7 +446,6 @@
                           </View>
                         )}
                       </View>
-<<<<<<< HEAD
 
                       {/* Address */}
                       {opp.address && (
@@ -527,30 +460,6 @@
                           </Text>
                         </View>
                       )}
-
-                      {/* Availability - For Study Spots */}
-                      {opp.availability && (
-                        <View
-                          className="rounded-xl p-3 mb-3"
-                          style={{ backgroundColor: style.bg }}
-                        >
-                          <View className="flex-row items-center mb-1">
-                            <Ionicons
-                              name="time"
-                              size={18}
-                              color={style.color}
-                            />
-                            <Text
-                              className="ml-2 font-karla-bold text-[14px]"
-                              style={{ color: style.color }}
-                            >
-                              Availability
-                            </Text>
-                          </View>
-                          <Text className="ml-7 text-[#18181B] text-[13px] font-karla">
-                            {opp.availability}
-=======
-                    )}
 
                     {/* Hours/Availability - For all location types */}
                     {((opp as any).availability || (opp as any).availabilityHours || (opp as any).openTime || (opp as any).closeTime || (opp as any).workshopStarts || (opp as any).workshopEnds || (opp as any).startDate || (opp as any).endDate) && (
@@ -605,15 +514,10 @@
                             {(opp as any).startDate && (opp as any).endDate ? 
                               `${(opp as any).startDate} - ${(opp as any).endDate}` : 
                               (opp as any).startDate || (opp as any).endDate}
->>>>>>> 1dcabe4a
                           </Text>
-                          {opp.availabilityHours && (
-                            <Text className="ml-7 text-[#18181B] text-[13px] font-karla-bold mt-1">
-                              Hours: {opp.availabilityHours}
-                            </Text>
-                          )}
-                        </View>
-                      )}
+                        )}
+                      </View>
+                    )}
 
                       {/* Map Preview - For Study Spots */}
                       {opp.category === "Study Spot" && (
@@ -662,55 +566,29 @@
                         </TouchableOpacity>
                       )}
 
-                      {/* Date Range - For Workshops/Events */}
-                      {(opp.startDate || opp.endDate) && (
-                        <View
-                          className="rounded-xl p-3 mb-3"
-                          style={{ backgroundColor: style.bg }}
-                        >
-                          <View className="flex-row items-center mb-1">
-                            <Ionicons
-                              name="calendar"
-                              size={18}
-                              color={style.color}
-                            />
-                            <Text
-                              className="ml-2 font-karla-bold text-[14px]"
-                              style={{ color: style.color }}
-                            >
-                              Event Schedule
-                            </Text>
-                          </View>
-                          {opp.startDate && (
-                            <Text className="ml-7 text-[#18181B] text-[13px] font-karla">
-                              Start: {opp.startDate}
-                            </Text>
-                          )}
-                          {opp.endDate && (
-                            <Text className="ml-7 text-[#18181B] text-[13px] font-karla">
-                              End: {opp.endDate}
-                            </Text>
-                          )}
+                    {/* Date Range - For Workshops/Events */}
+                    {(opp.startDate || opp.endDate) && (
+                      <View className="rounded-xl p-3 mb-3" style={{ backgroundColor: style.bg }}>
+                        <View className="flex-row items-center mb-1">
+                          <Ionicons name="calendar" size={18} color={style.color} />
+                          <Text className="ml-2 font-karla-bold text-[14px]" style={{ color: style.color }}>
+                            Event Schedule
+                          </Text>
                         </View>
-                      )}
-
-<<<<<<< HEAD
-                      {/* Organization Info */}
-                      <View className="flex-row items-center mb-3">
-                        <Ionicons
-                          name="business-outline"
-                          size={16}
-                          color="#6B7280"
-                        />
-                        <Text className="ml-2 text-[#6B7280] text-[13px] font-karla">
-                          By{" "}
-                          {opp?.organizationProfile?.name ??
-                            opp?.organizationName ??
-                            opp?.organization?.name ??
-                            "Organization"}
-                        </Text>
+                        {opp.startDate && (
+                          <Text className="ml-7 text-[#18181B] text-[13px] font-karla">
+                            Start: {opp.startDate}
+                          </Text>
+                        )}
+                        {opp.endDate && (
+                          <Text className="ml-7 text-[#18181B] text-[13px] font-karla">
+                            End: {opp.endDate}
+                          </Text>
+                        )}
                       </View>
-=======
+                    )}
+
+
                     {/* Organization Info */}
                     <View className="flex-row items-center mb-3">
                       <Ionicons name="business-outline" size={16} color="#6B7280" />
@@ -718,7 +596,6 @@
                         By {getOrganizationName(opp)}
                       </Text>
                     </View>
->>>>>>> 1dcabe4a
 
                       {/* Description */}
                       {opp.description && (
