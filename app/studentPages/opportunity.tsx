--- conflicted
+++ resolved
@@ -77,36 +77,36 @@
   // Format amount with Philippine Peso currency
   const formatAmount = (amount: string) => {
     if (!amount || amount === "N/A") return "N/A";
-    
+
     // Remove any existing currency symbols and clean the amount
-    let cleanAmount = amount.replace(/[^\d.,]/g, '');
-    
+    let cleanAmount = amount.replace(/[^\d.,]/g, "");
+
     // Handle different decimal separators (comma vs period)
-    if (cleanAmount.includes(',') && cleanAmount.includes('.')) {
+    if (cleanAmount.includes(",") && cleanAmount.includes(".")) {
       // If both exist, assume comma is thousands separator and period is decimal
-      cleanAmount = cleanAmount.replace(/,/g, '');
-    } else if (cleanAmount.includes(',') && !cleanAmount.includes('.')) {
+      cleanAmount = cleanAmount.replace(/,/g, "");
+    } else if (cleanAmount.includes(",") && !cleanAmount.includes(".")) {
       // If only comma exists, check if it's decimal or thousands separator
-      const parts = cleanAmount.split(',');
+      const parts = cleanAmount.split(",");
       if (parts.length === 2 && parts[1].length <= 2) {
         // Likely decimal separator
-        cleanAmount = cleanAmount.replace(',', '.');
+        cleanAmount = cleanAmount.replace(",", ".");
       } else {
         // Likely thousands separator
-        cleanAmount = cleanAmount.replace(/,/g, '');
+        cleanAmount = cleanAmount.replace(/,/g, "");
       }
     }
-    
+
     // Convert to number and format with commas
     const numAmount = parseFloat(cleanAmount);
     if (isNaN(numAmount)) return "N/A";
-    
+
     // Format with commas and handle decimals
-    const formatted = numAmount.toLocaleString('en-US', {
+    const formatted = numAmount.toLocaleString("en-US", {
       minimumFractionDigits: 0,
-      maximumFractionDigits: 2
+      maximumFractionDigits: 2,
     });
-    
+
     return `Php ${formatted}`;
   };
 
@@ -149,28 +149,15 @@
     }
 
     try {
-<<<<<<< HEAD
-      const downloadUrl = await getDownloadUrl(
-        opportunity.memorandumCloudinaryId
-      );
-      const canOpen = await Linking.canOpenURL(downloadUrl);
-
-=======
       const viewUrl = await getDownloadUrl(opportunity.memorandumCloudinaryId);
       const canOpen = await Linking.canOpenURL(viewUrl);
-      
->>>>>>> 1dcabe4a
+
       if (!canOpen) {
         Alert.alert("Error", "Cannot open the memorandum.");
         return;
       }
-<<<<<<< HEAD
-
-      await Linking.openURL(downloadUrl);
-=======
-      
+
       await Linking.openURL(viewUrl);
->>>>>>> 1dcabe4a
     } catch (error) {
       console.error("Error viewing memorandum:", error);
       Alert.alert("Error", "Failed to open memorandum.");
@@ -250,7 +237,9 @@
       <SafeAreaView className="flex-1 bg-[#F6F4FE]" edges={["top", "bottom"]}>
         <View className="flex-1 justify-center items-center">
           <ActivityIndicator size="large" color="#4B1EB4" />
-          <Text className="text-[#666] mt-4 font-karla">Loading opportunity...</Text>
+          <Text className="text-[#666] mt-4 font-karla">
+            Loading opportunity...
+          </Text>
         </View>
       </SafeAreaView>
     );
