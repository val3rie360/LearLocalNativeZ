--- conflicted
+++ resolved
@@ -1,6 +1,4 @@
-import { FontAwesome, Ionicons } from "@expo/vector-icons";
-import { Image as ExpoImage } from "expo-image";
-import { LinearGradient } from "expo-linear-gradient";
+import { Ionicons } from "@expo/vector-icons";
 import { useRouter } from "expo-router";
 import React, { useState } from "react";
 import {
@@ -15,33 +13,35 @@
 import { logOut } from "../services/authServices";
 
 export default function Settings() {
-  const [darkMode, setDarkMode] = useState(true);
-  const [notifications, setNotifications] = useState(true);
   const router = useRouter();
   const { user, profileData } = useAuth();
 
   console.log("🔧 Settings page loaded successfully!");
 
   const handleLogout = () => {
-    Alert.alert("Logout", "Are you sure you want to logout?", [
-      {
-        text: "Cancel",
-        style: "cancel",
-      },
-      {
-        text: "Logout",
-        style: "destructive",
-        onPress: async () => {
-          try {
-            await logOut();
-            console.log("User logged out successfully");
-          } catch (error) {
-            console.error("Logout error:", error);
-            Alert.alert("Error", "Failed to logout. Please try again.");
-          }
+    Alert.alert(
+      "Logout",
+      "Are you sure you want to logout?",
+      [
+        {
+          text: "Cancel",
+          style: "cancel",
         },
-      },
-    ]);
+        {
+          text: "Logout",
+          style: "destructive",
+          onPress: async () => {
+            try {
+              await logOut();
+              console.log("User logged out successfully");
+            } catch (error) {
+              console.error("Logout error:", error);
+              Alert.alert("Error", "Failed to logout. Please try again.");
+            }
+          },
+        },
+      ]
+    );
   };
 
   const handleEditProfile = () => {
@@ -75,24 +75,10 @@
   };
 
   return (
-<<<<<<< HEAD
     <SafeAreaView className="flex-1 bg-[#4B1EB4]" edges={["top"]}>
       <ScrollView className="flex-1" showsVerticalScrollIndicator={false}>
         {/* Header */}
         <View className="bg-[#4B1EB4] px-6 py-4">
-=======
-    <SafeAreaView
-      className="flex-1"
-      style={{ backgroundColor: theme.background }}
-      edges={["top"]}
-    >
-      <ScrollView className="flex-1" showsVerticalScrollIndicator={false}>
-        {/* Header */}
-        <View
-          style={{ backgroundColor: theme.secondary }}
-          className="px-6 py-4"
-        >
->>>>>>> 56ad68f7
           <View className="flex-row items-center">
             <TouchableOpacity
               onPress={() => router.back()}
@@ -101,14 +87,7 @@
             >
               <Ionicons name="arrow-back" size={24} color="#fff" />
             </TouchableOpacity>
-<<<<<<< HEAD
             <Text style={{ color: "#fff" }} className="text-[24px] font-karla-bold">
-=======
-            <Text
-              style={{ color: theme.text }}
-              className="text-[24px] font-karla-bold"
-            >
->>>>>>> 56ad68f7
               Settings
             </Text>
           </View>
@@ -120,7 +99,7 @@
             <Text className="text-[18px] font-karla-bold text-[#18181B] mb-4">
               Profile
             </Text>
-
+            
             <TouchableOpacity
               className="flex-row items-center justify-between py-3"
               onPress={handleEditProfile}
@@ -164,74 +143,12 @@
             </TouchableOpacity>
           </View>
 
-<<<<<<< HEAD
-=======
-          {/* Preferences Section */}
-          <View className="bg-white rounded-2xl p-4 mb-6 shadow-sm">
-            <Text className="text-[18px] font-karla-bold text-[#18181B] mb-4">
-              Preferences
-            </Text>
-
-            <View className="flex-row items-center justify-between py-3">
-              <View className="flex-row items-center">
-                <View className="w-10 h-10 bg-[#DCFCE7] rounded-lg items-center justify-center mr-3">
-                  <Ionicons name="notifications" size={20} color="#16A34A" />
-                </View>
-                <View>
-                  <Text className="text-[16px] font-karla-bold text-[#18181B]">
-                    Push Notifications
-                  </Text>
-                  <Text className="text-[14px] font-karla text-[#6B7280]">
-                    Receive notifications about opportunities
-                  </Text>
-                </View>
-              </View>
-              <Switch
-                value={notificationsEnabled}
-                onValueChange={setNotificationsEnabled}
-                trackColor={{ false: "#E5E7EB", true: "#7D7CFF" }}
-                thumbColor={notificationsEnabled ? "#fff" : "#fff"}
-              />
-            </View>
-
-            <View className="h-px bg-[#E5E7EB] my-2" />
-
-            <View className="flex-row items-center justify-between py-3">
-              <View className="flex-row items-center">
-                <View className="w-10 h-10 bg-[#F3E8FF] rounded-lg items-center justify-center mr-3">
-                  <Ionicons name="moon" size={20} color="#7C3AED" />
-                </View>
-                <View>
-                  <Text
-                    style={{ color: theme.text }}
-                    className="text-[16px] font-karla-bold"
-                  >
-                    Dark Mode
-                  </Text>
-                  <Text
-                    style={{ color: theme.textSecondary }}
-                    className="text-[14px] font-karla"
-                  >
-                    {isDark ? "Switch to light theme" : "Switch to dark theme"}
-                  </Text>
-                </View>
-              </View>
-              <Switch
-                value={isDark}
-                onValueChange={toggleTheme}
-                trackColor={{ false: theme.border, true: theme.primary }}
-                thumbColor="#fff"
-              />
-            </View>
-          </View>
->>>>>>> 56ad68f7
-
           {/* Support Section */}
           <View className="bg-white rounded-2xl p-4 mb-6 shadow-sm">
             <Text className="text-[18px] font-karla-bold text-[#18181B] mb-4">
               Support
             </Text>
-
+            
             <TouchableOpacity
               className="flex-row items-center justify-between py-3"
               onPress={handleContactSupport}
@@ -302,18 +219,14 @@
             <Text className="text-[18px] font-karla-bold text-[#18181B] mb-4">
               About
             </Text>
-
+            
             <TouchableOpacity
               className="flex-row items-center justify-between py-3"
               onPress={handleAbout}
             >
               <View className="flex-row items-center">
                 <View className="w-10 h-10 bg-[#FEF3C7] rounded-lg items-center justify-center mr-3">
-                  <Ionicons
-                    name="information-circle"
-                    size={20}
-                    color="#D97706"
-                  />
+                  <Ionicons name="information-circle" size={20} color="#D97706" />
                 </View>
                 <View>
                   <Text className="text-[16px] font-karla-bold text-[#18181B]">
@@ -358,14 +271,4 @@
       </ScrollView>
     </SafeAreaView>
   );
-
-  return isOrg ? (
-    <LinearGradient colors={["#ECEAFF", "#4b1eb4c8"]} style={{ flex: 1 }}>
-      <SettingsContent />
-    </LinearGradient>
-  ) : (
-    <View style={{ flex: 1, backgroundColor: "#F6F4FE" }}>
-      <SettingsContent />
-    </View>
-  );
 }