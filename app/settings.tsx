--- conflicted
+++ resolved
@@ -2,23 +2,6 @@
 import { Image as ExpoImage } from "expo-image";
 import { LinearGradient } from "expo-linear-gradient";
 import { useRouter } from "expo-router";
-<<<<<<< HEAD
-import React, { useEffect, useState } from "react";
-import { Switch, Text, TouchableOpacity, View } from "react-native";
-import { SafeAreaView } from "react-native-safe-area-context";
-import { useAuth } from "../contexts/AuthContext";
-
-interface ProfileData {
-  name?: string;
-  email?: string;
-  role?: "student" | "organization";
-  createdAt?: {
-    seconds: number;
-  };
-  verificationFileUrl?: string;
-  photoURL?: string;
-}
-=======
 import React, { useState } from "react";
 import {
   Alert,
@@ -32,155 +15,11 @@
 import { useAuth } from "../contexts/AuthContext";
 import { useTheme } from "../contexts/ThemeContext";
 import { logOut } from "../services/authServices";
->>>>>>> 1dcabe4a
 
 export default function Settings() {
   const [darkMode, setDarkMode] = useState(true);
   const [notifications, setNotifications] = useState(true);
   const router = useRouter();
-<<<<<<< HEAD
-  const { user, profileData, profileLoading } = useAuth();
-  const [avatarError, setAvatarError] = useState(false);
-
-  const rawAvatarUrl =
-    (profileData as { photoURL?: string | null })?.photoURL ??
-    user?.photoURL ??
-    "";
-
-  useEffect(() => {
-    setAvatarError(false);
-  }, [rawAvatarUrl]);
-
-  // Get display name with fallbacks
-  const getDisplayName = () => {
-    if (profileLoading) return "Loading...";
-    return (
-      profileData?.name ||
-      user?.displayName ||
-      user?.email?.split("@")[0] ||
-      "User"
-    );
-  };
-
-  // Get display email
-  const getDisplayEmail = () => {
-    if (profileLoading) return "Loading...";
-    return profileData?.email || user?.email || "No email";
-  };
-
-  // Determine avatar icon based on role
-  const isOrg = profileData?.role === "organization";
-
-  const SettingsContent = () => (
-    <SafeAreaView className="flex-1 px-5">
-      {/* Back Arrow */}
-      <TouchableOpacity
-        className="mt-9 mb-2 w-8"
-        hitSlop={10}
-        onPress={() => router.back()}
-      >
-        <Ionicons name="arrow-back" size={24} color="#222" />
-      </TouchableOpacity>
-
-      {/* Title */}
-      <Text className="font-karla-bold text-[26px] text-[#18181B] mb-4">
-        Settings
-      </Text>
-
-      {/* Profile Row */}
-      <TouchableOpacity
-        className="flex-row items-center mb-7"
-        onPress={() => router.push("/editaccount")}
-      >
-        <View className="bg-[#F6F4FE] rounded-full w-12 h-12 items-center justify-center mr-3 overflow-hidden">
-          {rawAvatarUrl && !avatarError ? (
-            <ExpoImage
-              source={{ uri: rawAvatarUrl }}
-              style={{
-                width: "100%",
-                borderColor: "#b8b3e863",
-                borderRadius: 48,
-                borderWidth: 3,
-                height: "100%",
-              }}
-              contentFit="cover"
-              onError={(error) => {
-                console.error("[Settings] avatar display error:", error);
-                setAvatarError(true);
-              }}
-            />
-          ) : isOrg ? (
-            <FontAwesome name="users" size={36} color="#7D7CFF" />
-          ) : (
-            <FontAwesome name="user-circle-o" size={36} color="#18181B" />
-          )}
-        </View>
-        <View className="flex-1">
-          <Text className="font-karla-bold text-[15px] text-[#18181B]">
-            {getDisplayName()}
-          </Text>
-          <Text className="font-karla text-[13px] text-[#6B7280]">
-            {getDisplayEmail()}
-          </Text>
-          <Text className="font-karla text-[12px] text-[#6B7280] mt-1">
-            {profileData?.role === "organization" ? "Organization" : "Student"}{" "}
-            • Tap to edit
-          </Text>
-        </View>
-        <Ionicons name="chevron-forward" size={22} color="#18181B" />
-      </TouchableOpacity>
-
-      {/* Divider */}
-      <View className="h-[1px] bg-[#E5E0FF] mb-6" />
-
-      {/* Dark Mode */}
-      <View className="flex-row items-center justify-between mb-7">
-        <View className="flex-row items-center">
-          <View className="bg-[#E5E0FF] rounded-lg w-9 h-9 items-center justify-center mr-3">
-            <Ionicons name="moon" size={20} color="#7D7CFF" />
-          </View>
-          <Text className="font-karla-bold text-[15px] text-[#18181B]">
-            Dark Mode
-          </Text>
-        </View>
-        <Switch
-          value={darkMode}
-          onValueChange={setDarkMode}
-          trackColor={{ false: "#E5E0FF", true: "#7D7CFF" }}
-          thumbColor={darkMode ? "#fff" : "#fff"}
-        />
-      </View>
-
-      {/* Notifications Label */}
-      <Text className="font-karla text-[13px] text-[#6B7280] mb-2">
-        Notifications
-      </Text>
-
-      {/* Notifications Toggle */}
-      <View className="flex-row items-center justify-between mb-2">
-        <View className="flex-row items-center">
-          <View className="bg-[#E5E0FF] rounded-lg w-9 h-9 items-center justify-center mr-3">
-            <Ionicons name="notifications" size={20} color="#7D7CFF" />
-          </View>
-          <Text className="font-karla-bold text-[15px] text-[#18181B]">
-            Notifications
-          </Text>
-        </View>
-        <Switch
-          value={notifications}
-          onValueChange={setNotifications}
-          trackColor={{ false: "#E5E0FF", true: "#7D7CFF" }}
-          thumbColor={notifications ? "#fff" : "#fff"}
-        />
-      </View>
-
-      {/* Version */}
-      <View className="flex-1 justify-end items-center pb-4">
-        <Text className="font-karla text-[#18181B] text-[13px]">
-          App ver 1.0.1
-        </Text>
-      </View>
-=======
   const { user, profileData } = useAuth();
   const { isDark, theme, themeMode, setThemeMode, toggleTheme } = useTheme();
   const [notificationsEnabled, setNotificationsEnabled] = useState(true);
@@ -188,29 +27,25 @@
   console.log("🔧 Settings page loaded successfully!");
 
   const handleLogout = () => {
-    Alert.alert(
-      "Logout",
-      "Are you sure you want to logout?",
-      [
-        {
-          text: "Cancel",
-          style: "cancel",
+    Alert.alert("Logout", "Are you sure you want to logout?", [
+      {
+        text: "Cancel",
+        style: "cancel",
+      },
+      {
+        text: "Logout",
+        style: "destructive",
+        onPress: async () => {
+          try {
+            await logOut();
+            console.log("User logged out successfully");
+          } catch (error) {
+            console.error("Logout error:", error);
+            Alert.alert("Error", "Failed to logout. Please try again.");
+          }
         },
-        {
-          text: "Logout",
-          style: "destructive",
-          onPress: async () => {
-            try {
-              await logOut();
-              console.log("User logged out successfully");
-            } catch (error) {
-              console.error("Logout error:", error);
-              Alert.alert("Error", "Failed to logout. Please try again.");
-            }
-          },
-        },
-      ]
-    );
+      },
+    ]);
   };
 
   const handleEditProfile = () => {
@@ -244,10 +79,17 @@
   };
 
   return (
-    <SafeAreaView className="flex-1" style={{ backgroundColor: theme.background }} edges={["top"]}>
+    <SafeAreaView
+      className="flex-1"
+      style={{ backgroundColor: theme.background }}
+      edges={["top"]}
+    >
       <ScrollView className="flex-1" showsVerticalScrollIndicator={false}>
         {/* Header */}
-        <View style={{ backgroundColor: theme.secondary }} className="px-6 py-4">
+        <View
+          style={{ backgroundColor: theme.secondary }}
+          className="px-6 py-4"
+        >
           <View className="flex-row items-center">
             <TouchableOpacity
               onPress={() => router.back()}
@@ -256,7 +98,10 @@
             >
               <Ionicons name="arrow-back" size={24} color="#fff" />
             </TouchableOpacity>
-            <Text style={{ color: theme.text }} className="text-[24px] font-karla-bold">
+            <Text
+              style={{ color: theme.text }}
+              className="text-[24px] font-karla-bold"
+            >
               Settings
             </Text>
           </View>
@@ -268,7 +113,7 @@
             <Text className="text-[18px] font-karla-bold text-[#18181B] mb-4">
               Profile
             </Text>
-            
+
             <TouchableOpacity
               className="flex-row items-center justify-between py-3"
               onPress={handleEditProfile}
@@ -317,7 +162,7 @@
             <Text className="text-[18px] font-karla-bold text-[#18181B] mb-4">
               Preferences
             </Text>
-            
+
             <View className="flex-row items-center justify-between py-3">
               <View className="flex-row items-center">
                 <View className="w-10 h-10 bg-[#DCFCE7] rounded-lg items-center justify-center mr-3">
@@ -348,10 +193,16 @@
                   <Ionicons name="moon" size={20} color="#7C3AED" />
                 </View>
                 <View>
-                  <Text style={{ color: theme.text }} className="text-[16px] font-karla-bold">
+                  <Text
+                    style={{ color: theme.text }}
+                    className="text-[16px] font-karla-bold"
+                  >
                     Dark Mode
                   </Text>
-                  <Text style={{ color: theme.textSecondary }} className="text-[14px] font-karla">
+                  <Text
+                    style={{ color: theme.textSecondary }}
+                    className="text-[14px] font-karla"
+                  >
                     {isDark ? "Switch to light theme" : "Switch to dark theme"}
                   </Text>
                 </View>
@@ -370,7 +221,7 @@
             <Text className="text-[18px] font-karla-bold text-[#18181B] mb-4">
               Support
             </Text>
-            
+
             <TouchableOpacity
               className="flex-row items-center justify-between py-3"
               onPress={handleContactSupport}
@@ -441,14 +292,18 @@
             <Text className="text-[18px] font-karla-bold text-[#18181B] mb-4">
               About
             </Text>
-            
+
             <TouchableOpacity
               className="flex-row items-center justify-between py-3"
               onPress={handleAbout}
             >
               <View className="flex-row items-center">
                 <View className="w-10 h-10 bg-[#FEF3C7] rounded-lg items-center justify-center mr-3">
-                  <Ionicons name="information-circle" size={20} color="#D97706" />
+                  <Ionicons
+                    name="information-circle"
+                    size={20}
+                    color="#D97706"
+                  />
                 </View>
                 <View>
                   <Text className="text-[16px] font-karla-bold text-[#18181B]">
@@ -491,7 +346,6 @@
           </View>
         </View>
       </ScrollView>
->>>>>>> 1dcabe4a
     </SafeAreaView>
   );
 
